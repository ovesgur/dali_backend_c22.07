// The MIT License (MIT)
//
// Copyright (c) 2021-2022 NVIDIA CORPORATION & AFFILIATES
//
// Permission is hereby granted, free of charge, to any person obtaining a copy
// of this software and associated documentation files (the "Software"), to deal
// in the Software without restriction, including without limitation the rights
// to use, copy, modify, merge, publish, distribute, sublicense, and/or sell
// copies of the Software, and to permit persons to whom the Software is
// furnished to do so, subject to the following conditions:
//
// The above copyright notice and this permission notice shall be included in
// all copies or substantial portions of the Software.
//
// THE SOFTWARE IS PROVIDED "AS IS", WITHOUT WARRANTY OF ANY KIND, EXPRESS OR
// IMPLIED, INCLUDING BUT NOT LIMITED TO THE WARRANTIES OF MERCHANTABILITY,
// FITNESS FOR A PARTICULAR PURPOSE AND NONINFRINGEMENT. IN NO EVENT SHALL THE
// AUTHORS OR COPYRIGHT HOLDERS BE LIABLE FOR ANY CLAIM, DAMAGES OR OTHER
// LIABILITY, WHETHER IN AN ACTION OF CONTRACT, TORT OR OTHERWISE, ARISING FROM,
// OUT OF OR IN CONNECTION WITH THE SOFTWARE OR THE USE OR OTHER DEALINGS IN THE
// SOFTWARE.

#ifndef DALI_BACKEND_UTILS_UTILS_H_
#define DALI_BACKEND_UTILS_UTILS_H_

#include <ctime>
#include <string>
<<<<<<< HEAD
#include <sstream>
=======
#include <vector>
#include <iomanip>
>>>>>>> 43e0bf2d

namespace triton { namespace backend { namespace dali {

/**
 * Splits string according to a delimiter.
 *
 * This function doesn't include empty strings in the output.
 *
 * @param str String to be split
 * @param delimiter Delimiter. Won't be included in the output
 * @return
 */
inline std::vector<std::string> split(const std::string& str, const std::string& delimiter) {
  std::vector<std::string> ret;
  for (size_t start = 0, len = str.length(); start < len;) {
    auto end = str.find(delimiter, start);
    if (end == std::string::npos) {
      end = len;
    }
    if (end > start) {
      ret.emplace_back(str, start, end - start);
    }
    start = end + delimiter.length();
  }
  return ret;
}


template<typename T>
T from_string(const std::string& str);

template<>
inline int from_string<int>(const std::string& str) {
  return std::stoi(str);
}

template<>
inline std::string from_string<std::string>(const std::string& str) {
  return str;
}

<<<<<<< HEAD
template <typename T>
std::string vec_to_string(const std::vector<T> &vec, const std::string &lbracket = "{",
                          const std::string &rbracket = "}", const std::string &delim = ", ") {
  std::stringstream ss;
  ss << lbracket.c_str();
  auto it = vec.begin();
  if (vec.size() > 0) {
    ss << *it;
    for (++it; it != vec.end(); ++it) {
      ss << delim;
      ss << *it;
    }
  }
  ss << rbracket.c_str();
  return ss.str();
=======
inline std::string timestamp() {
  std::time_t t = std::time(nullptr);
  std::tm tm = *std::localtime(&t);
  std::stringstream timestamp;
  timestamp << std::put_time(&tm, "%Y%m%d_%H%M%S");
  return timestamp.str();
>>>>>>> 43e0bf2d
}

}}}  // namespace triton::backend::dali

#endif  // DALI_BACKEND_UTILS_UTILS_H_<|MERGE_RESOLUTION|>--- conflicted
+++ resolved
@@ -25,12 +25,9 @@
 
 #include <ctime>
 #include <string>
-<<<<<<< HEAD
 #include <sstream>
-=======
 #include <vector>
 #include <iomanip>
->>>>>>> 43e0bf2d
 
 namespace triton { namespace backend { namespace dali {
 
@@ -72,7 +69,6 @@
   return str;
 }
 
-<<<<<<< HEAD
 template <typename T>
 std::string vec_to_string(const std::vector<T> &vec, const std::string &lbracket = "{",
                           const std::string &rbracket = "}", const std::string &delim = ", ") {
@@ -88,14 +84,14 @@
   }
   ss << rbracket.c_str();
   return ss.str();
-=======
+}
+
 inline std::string timestamp() {
   std::time_t t = std::time(nullptr);
   std::tm tm = *std::localtime(&t);
   std::stringstream timestamp;
   timestamp << std::put_time(&tm, "%Y%m%d_%H%M%S");
   return timestamp.str();
->>>>>>> 43e0bf2d
 }
 
 }}}  // namespace triton::backend::dali
