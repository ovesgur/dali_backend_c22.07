// The MIT License (MIT)
//
// Copyright (c) 2022-2023 NVIDIA CORPORATION & AFFILIATES
//
// Permission is hereby granted, free of charge, to any person obtaining a copy
// of this software and associated documentation files (the "Software"), to deal
// in the Software without restriction, including without limitation the rights
// to use, copy, modify, merge, publish, distribute, sublicense, and/or sell
// copies of the Software, and to permit persons to whom the Software is
// furnished to do so, subject to the following conditions:
//
// The above copyright notice and this permission notice shall be included in
// all copies or substantial portions of the Software.
//
// THE SOFTWARE IS PROVIDED "AS IS", WITHOUT WARRANTY OF ANY KIND, EXPRESS OR
// IMPLIED, INCLUDING BUT NOT LIMITED TO THE WARRANTIES OF MERCHANTABILITY,
// FITNESS FOR A PARTICULAR PURPOSE AND NONINFRINGEMENT. IN NO EVENT SHALL THE
// AUTHORS OR COPYRIGHT HOLDERS BE LIABLE FOR ANY CLAIM, DAMAGES OR OTHER
// LIABILITY, WHETHER IN AN ACTION OF CONTRACT, TORT OR OTHERWISE, ARISING FROM,
// OUT OF OR IN CONNECTION WITH THE SOFTWARE OR THE USE OR OTHER DEALINGS IN THE
// SOFTWARE.

#include "src/config_tools/config_tools.h"

#include <limits>

namespace triton { namespace backend { namespace dali {


/**
 * @brief convert DALI data type to type string used in Triton model config
 */
std::string to_triton_config(dali_data_type_t type) {
  switch (type) {
    case DALI_UINT8   :
      return "TYPE_UINT8";
    case DALI_UINT16  :
      return "TYPE_UINT16";
    case DALI_UINT32  :
      return "TYPE_UINT32";
    case DALI_UINT64  :
      return "TYPE_UINT64";
    case DALI_INT8    :
      return "TYPE_INT8";
    case DALI_INT16   :
      return "TYPE_INT16";
    case DALI_INT32   :
      return "TYPE_INT32";
    case DALI_INT64   :
      return "TYPE_INT64";
    case DALI_FLOAT16 :
      return "TYPE_FP16";
    case DALI_FLOAT   :
      return "TYPE_FP32";
    case DALI_FLOAT64 :
      return "TYPE_FP64";
    case DALI_BOOL    :
      return "TYPE_BOOL";
    default:
      return "TYPE_INVALID";
  }
}


void SetShapeArray(TritonJson::Value &array, const std::vector<int64_t> &dims) {
  TRITON_CALL(array.AssertType(TritonJson::ValueType::ARRAY));
  ENFORCE(array.ArraySize() <= dims.size(), "SetShapeArray expects the initial array size to be "
                                            "smaller or equal the number of dimensions.");
  size_t i = 0;
  const auto arr_size = array.ArraySize();
  for (; i < arr_size; ++i) {
    TritonJson::Value elem;
    array.At(i, &elem);
    elem.SetInt(dims[i]);
  }
  for (; i < dims.size(); ++i) {
    array.AppendInt(dims[i]);
  }
}


std::optional<size_t> FindObjectByName(TritonJson::Value &array, const std::string &name,
                                       TritonJson::Value *ret) {
  TritonJson::Value obj;
  size_t len = array.ArraySize();
  for (size_t i = 0; i < len; ++i) {
    array.IndexAsObject(i, &obj);
    std::string found_name;
    TritonError err{obj.MemberAsString("name", &found_name)};
    if (!err && found_name == name) {
      ret->Release();
      array.IndexAsObject(i, ret);
      return {i};
    }
  }
  return std::nullopt;
}


std::vector<int64_t> ReadShape(TritonJson::Value &dims_array) {
  TRITON_CALL(dims_array.AssertType(TritonJson::ValueType::ARRAY));
  size_t len = dims_array.ArraySize();
  std::vector<int64_t> result(len);
  for (size_t i = 0; i < len; ++i) {
    TRITON_CALL(dims_array.IndexAsInt(i, &result[i]));
  }
  return result;
}


std::vector<int64_t> MatchShapes(const std::string &name,
                                 const std::vector<int64_t> &config_shape,
                                 const std::vector<int64_t> &pipeline_shape) {
  if (config_shape.size() != pipeline_shape.size()) {
    throw TritonError::InvalidArg(make_string("Mismatch in number of dimensions for \"", name, "\"\n"
                                  "Number of dimensions defined in config: ", config_shape.size(),
                                  "\nNumber of dimensions defined in pipeline: ",
                                  pipeline_shape.size()));
  }
  std::vector<int64_t> result(config_shape.size());
  for (size_t i = 0; i < result.size(); ++i) {
    if (config_shape[i] != pipeline_shape[i]) {
      if (config_shape[i] == -1 || pipeline_shape[i] == -1) {
        result[i] = std::max(config_shape[i], pipeline_shape[i]);
      } else {
        throw TritonError::InvalidArg(
          make_string("Mismath in dims for ", name, "\nDims defined in config: ",
                      vec_to_string(config_shape), "\nDims defined in pipeline: ",
                      vec_to_string(pipeline_shape)));
      }
    } else {
      result[i] = config_shape[i];
    }
  }
  return result;
}


template <bool allow_missing>
std::string ProcessDtypeConfig(TritonJson::Value &io_object, const std::string &name,
                              dali_data_type_t dtype) {
  TritonJson::Value dtype_obj(TritonJson::ValueType::OBJECT);
  if (io_object.Find("data_type", &dtype_obj)) {
    std::string found_dtype;
    TRITON_CALL(dtype_obj.AsString(&found_dtype));
    if (found_dtype != "TYPE_INVALID") {
      if (dtype != DALI_NO_TYPE) {
        if (found_dtype != to_triton_config(dtype)) {
          throw TritonError::InvalidArg(make_string(
            "Mismatch of data_type config for \"", name, "\".\n"
            "Data type defined in config: ", found_dtype, "\n"
            "Data type defined in pipeline: ", to_triton_config(dtype)));
        }
      }
      return found_dtype;
    }
  }
  if (!allow_missing) {
    throw TritonError::InvalidArg(make_string("Missing data_type config for \"", name, "\""));
  }
  return to_triton_config(dtype);
}


std::string AutofillDtypeConfig(TritonJson::Value &io_object, const std::string &name,
                                dali_data_type_t dtype) {
  return ProcessDtypeConfig<true>(io_object, name, dtype);
}


void ValidateDtypeConfig(TritonJson::Value &io_object, const std::string &name,
                        dali_data_type_t dtype) {
  ProcessDtypeConfig<false>(io_object, name, dtype);
}

std::vector<int64_t> add_batch_dim(const std::vector<int64_t> &dims) {
  std::vector<int64_t> result;
  result.reserve(dims.size() + 1);
  result.push_back(-1);
  result.insert(result.end(), dims.begin(), dims.end());
  return result;
}

void AutofillShapeConfig(TritonJson::Value &config, TritonJson::Value &config_io,
                         const std::vector<int64_t> &_model_io_shape, bool batched_model) {
  std::string name;
  TRITON_CALL(config_io.MemberAsString("name", &name));
  TritonJson::Value config_dims_obj;
  std::vector<int64_t> model_io_shape =
    batched_model ? _model_io_shape : add_batch_dim(_model_io_shape);
  if (config_io.Find("dims", &config_dims_obj)) {
    auto config_dims = ReadShape(config_dims_obj);
    if (config_dims.size() > 0) {
      auto new_dims = MatchShapes(name, config_dims, model_io_shape);
      SetShapeArray(config_dims_obj, new_dims);
    } else {
      SetShapeArray(config_dims_obj, model_io_shape);
    }
  } else {
    TritonJson::Value new_dims_obj(config, TritonJson::ValueType::ARRAY);
    SetShapeArray(new_dims_obj, model_io_shape);
    config_io.Add("dims", std::move(new_dims_obj));
  }
}


void ValidateShapeConfig(TritonJson::Value &io_object, const std::string &name,
                         const std::optional<std::vector<int64_t>> &shape,
                         bool batched_model) {
  TritonJson::Value dims_obj;
  TritonError error{io_object.MemberAsArray("dims", &dims_obj)};
  if (error) {
    throw TritonError::InvalidArg(make_string("Missing dims config for \"", name, "\""));
  }

  if (shape) {
    std::vector<int64_t> model_io_shape =
    batched_model ? *shape : add_batch_dim(*shape);
    auto config_shape = ReadShape(dims_obj);
    MatchShapes(name, config_shape, model_io_shape);
  }

}


void AutofillIOConfig(TritonJson::Value &config, TritonJson::Value &config_io,
                      const IOConfig &model_io, bool batched_model) {
  TRITON_CALL(config_io.AssertType(common::TritonJson::ValueType::OBJECT));

  if (!config_io.Find("name")) {
    config_io.AddString("name", model_io.name);
  }

  std::string new_data_type = AutofillDtypeConfig(config_io, model_io.name, model_io.dtype);
  TritonJson::Value config_data_type;
  if (config_io.Find("data_type", &config_data_type)) {
    config_data_type.SetString(new_data_type);
  } else {
    config_io.AddString("data_type", new_data_type);
  }

  if (model_io.shape) {
    AutofillShapeConfig(config, config_io, *model_io.shape, batched_model);
  }
}


void ValidateIOConfig(TritonJson::Value &io_object, const IOConfig &io_config,
                      bool batched_model) {
  TRITON_CALL(io_object.AssertType(common::TritonJson::ValueType::OBJECT));
  std::string name;
  io_object.MemberAsString("name", &name);
  ValidateDtypeConfig(io_object, name, io_config.dtype);
  ValidateShapeConfig(io_object, name, io_config.shape, batched_model);
}


void ValidateAgainstTooManyInputs(TritonJson::Value &ins, const std::vector<IOConfig> &in_configs) {
   for (size_t i = 0; i < ins.ArraySize(); ++i) {
    TritonJson::Value io_object(TritonJson::ValueType::OBJECT);
    ins.IndexAsObject(i, &io_object);
    std::string name;
    if (io_object.MemberAsString("name", &name) != TRITONJSON_STATUSSUCCESS) {
      throw TritonError::InvalidArg(
        make_string("The input at index ", i,
                    " in the model configuration does not contain a `name` field."));
    }

    bool in_present = std::any_of(in_configs.begin(), in_configs.end(),
                                  [&name](const auto &ioc) { return ioc.name == name; });
    if (!in_present) {
      throw TritonError::InvalidArg(make_string("Configuration file contains config for ", name,
                                                " but such input is not present in the pipeline."));
    }
  }
}


void AutofillInputsConfig(TritonJson::Value &config, TritonJson::Value &config_ins,
                          const std::vector<IOConfig> &model_ins, bool batched_model) {
  TRITON_CALL(config_ins.AssertType(common::TritonJson::ValueType::ARRAY));
  ValidateAgainstTooManyInputs(config_ins, model_ins);
  for (const auto &model_in: model_ins) {
    TritonJson::Value config_in(config, TritonJson::ValueType::OBJECT);
    auto found = FindObjectByName(config_ins, model_in.name, &config_in);
    AutofillIOConfig(config, config_in, model_in, batched_model);
    if (!config_in.Find("allow_ragged_batch")) {
      config_in.AddBool("allow_ragged_batch", true);
    }
    if (!found) {
      config_ins.Append(std::move(config_in));
    }
  }
}


void AutofillOutputsConfig(TritonJson::Value &config, TritonJson::Value &config_outs,
                           const std::vector<IOConfig> &model_outs, bool batched_model) {
  TRITON_CALL(config_outs.AssertType(common::TritonJson::ValueType::ARRAY));
  if (config_outs.ArraySize() > model_outs.size()) {
    throw TritonError::InvalidArg(
      make_string("The number of outputs specified in the DALI pipeline and the configuration"
                  " file do not match."
                  "\nModel config outputs: ", config_outs.ArraySize(),
                  "\nPipeline outputs: ", model_outs.size()));
  }

  size_t i = 0;
  for (; i < config_outs.ArraySize(); ++i) {
    TritonJson::Value config_out;
    TRITON_CALL(config_outs.IndexAsObject(i, &config_out));
    AutofillIOConfig(config, config_out, model_outs[i], batched_model);
  }

  for (; i < model_outs.size(); ++i) {
    TritonJson::Value config_out(config, TritonJson::ValueType::OBJECT);
    AutofillIOConfig(config, config_out, model_outs[i], batched_model);
    config_outs.Append(std::move(config_out));
  }
}


void AutofillConfig(TritonJson::Value &config, const std::vector<IOConfig> &model_ins,
                    const std::vector<IOConfig> &model_outs, int model_max_batch_size,
                    bool batched_model) {
  TritonJson::Value config_ins;
  if (config.Find("input", &config_ins)) {
    AutofillInputsConfig(config, config_ins, model_ins, batched_model);
  } else {
    config_ins = TritonJson::Value(config, TritonJson::ValueType::ARRAY);
    AutofillInputsConfig(config, config_ins, model_ins, batched_model);
    config.Add("input", std::move(config_ins));
  }

  TritonJson::Value config_outs;
  if (config.Find("output", &config_outs)) {
    AutofillOutputsConfig(config, config_outs, model_outs, batched_model);
  } else {
    config_outs = TritonJson::Value(config, TritonJson::ValueType::ARRAY);
    AutofillOutputsConfig(config, config_outs, model_outs, batched_model);
    config.Add("output", std::move(config_outs));
  }

  TritonJson::Value config_max_bs;
  if (config.Find("max_batch_size", &config_max_bs)) {
    int64_t config_max_bs_int = -1;
    TritonError{config_max_bs.AsInt(&config_max_bs_int)};  // immediately release error
    if (config_max_bs_int < 0) {
      config_max_bs.SetInt(model_max_batch_size);
    }
  } else {
    if (batched_model) {
      config.AddInt("max_batch_size", model_max_batch_size);
    } else {
      config.AddInt("max_batch_size", 0);
    }
  }

  if (!config.Find("dynamic_batching") && batched_model) {
    TritonJson::Value dyn_batching(config, TritonJson::ValueType::OBJECT);
    // we add an empty object and rely on Triton server filling it with default values
    config.Add("dynamic_batching", std::move(dyn_batching));
  }
}


void ValidateInputs(TritonJson::Value &ins, const std::vector<IOConfig> &in_configs,
                    bool batched_model) {
  TRITON_CALL(ins.AssertType(common::TritonJson::ValueType::ARRAY));
  ValidateAgainstTooManyInputs(ins, in_configs);
  for (const auto &in_config: in_configs) {
    TritonJson::Value in_object(TritonJson::ValueType::OBJECT);
    auto ind = FindObjectByName(ins, in_config.name, &in_object);
    if (!ind) {
      throw TritonError::InvalidArg(
        make_string("Missing config for \"", in_config.name, "\" input."));
    }
    ValidateIOConfig(in_object, in_config, batched_model);
  }
}


void ValidateOutputs(TritonJson::Value &outs, const std::vector<IOConfig> &out_configs,
                     bool batched_model) {
  TRITON_CALL(outs.AssertType(common::TritonJson::ValueType::ARRAY));
  if (outs.ArraySize() != out_configs.size()) {
    throw TritonError::InvalidArg(
      make_string("The number of outputs specified in the DALI pipeline and the "
                  "configuration file do not match."
                  "\nModel config outputs: ", outs.ArraySize(),
                  "\nPipeline outputs: ", out_configs.size()));
  }
  for (size_t i = 0; i < out_configs.size(); ++i) {
    TritonJson::Value out_object;
    TRITON_CALL(outs.IndexAsObject(i, &out_object));
    std::string name;
    if (out_object.MemberAsString("name", &name) != TRITONJSON_STATUSSUCCESS) {
      throw TritonError::InvalidArg(
        make_string("The output at index ", i,
                    " in the model configuration does not contain a `name` field."));
    }
    ValidateIOConfig(out_object, out_configs[i], batched_model);
  }
}


<<<<<<< HEAD
int ReadMaxBatchSize(TritonJson::Value &config) {
  int64_t bs = -1;
  TritonError{config.MemberAsInt("max_batch_size", &bs)};  // immediately release error
  if (bs > std::numeric_limits<int>::max() || bs < -1) {
    throw TritonError::InvalidArg(
      make_string("Invalid value of max_batch_size in model configuration: ", bs));
  }
  if (bs >= 0) {
    return static_cast<int>(bs);
  } else {
    return -1;
  }
}


void ValidateConfig(TritonJson::Value &config, const std::vector<IOConfig> &in_configs,
                    const std::vector<IOConfig> &out_configs, bool batched_model) {
  if (ReadMaxBatchSize(config) < 0) {
=======
void ValidateConfig(TritonJson::Value &config, const std::vector<IOConfig> &in_configs,
                    const std::vector<IOConfig> &out_configs) {
  int64_t bs = -1;
  TritonError{config.MemberAsInt("max_batch_size", &bs)};  // immediately release error
  if (bs < 1) {
>>>>>>> 31accd41
    throw TritonError::InvalidArg("Missing max_batch_size field in model configuration.");
  }

  TritonError err;

  TritonJson::Value inputs(config, TritonJson::ValueType::ARRAY);
  err = config.MemberAsArray("input", &inputs);
  if (err) {
    throw TritonError::InvalidArg("Missing inputs config.");
  }
  ValidateInputs(inputs, in_configs, batched_model);

  TritonJson::Value outputs(config, TritonJson::ValueType::ARRAY);
  err = config.MemberAsArray("output", &outputs);
  if (err) {
    throw TritonError::InvalidArg("Missing outputs config.");
  }
  ValidateOutputs(outputs, out_configs, batched_model);
}


bool is_whitespace(char c) {
  return std::isspace(static_cast<unsigned char>(c));
}


bool is_sep(char c) {
  return c == ';' || c == ',';
}


void skip_whitespace(std::string_view &text) {
  size_t i = 0;
  while (i < text.size() && is_whitespace(text[i])) ++i;
  text.remove_prefix(i);
}


void skip_line(std::string_view &text) {
  auto pos = text.find('\n');
  if (pos == text.npos) {
    text = std::string_view();
  } else {
    text.remove_prefix(pos+1);
  }
}


void skip_ignored(std::string_view &text) {
  skip_whitespace(text);
  while (!text.empty() && text[0] == '#') {
    skip_line(text); // remove comment
    skip_whitespace(text);
  }
}


void skip_string(std::string_view &text) {
  // in loop, because string can consist of multiple literals
  while (!text.empty() && text[0] == '\"') {
    size_t end = 1;
    while (end < text.size() && text[end] != '\"') {
      if (text[end] == '\\') ++end; // escaped character
      ++end;
    }
    text.remove_prefix(end + 1);
    skip_ignored(text);
  }
}


void skip_complex(std::string_view &text, char bra, char ket) {
  if (text.empty()) return;
  size_t open_bracket = 0;
  do {
    if (text[0] == '\"') {
      skip_string(text);
    } else {
      if (text[0] == bra) ++open_bracket;
      else if (text[0] == ket) --open_bracket;
      text.remove_prefix(1);
    }
    skip_ignored(text);
  } while (!text.empty() && open_bracket > 0);
}


std::optional<int64_t> parse_int(std::string_view &text) {
  skip_ignored(text);
  if (text.empty()) return {};
  bool negative = false;
  if (text[0] == '-') {
    negative = true;
    text.remove_prefix(1);
    skip_ignored(text);
  }
  size_t end = 0;
  while (end < text.size() && !(is_whitespace(text[end]) || is_sep(text[end]))) ++end;
  try {
    std::string value(text.substr(0, end));
    int64_t v = std::stoll(value, nullptr, 0);
    return (negative) ? -v : v;
  } catch (std::logic_error &err) {
    return {};
  }
}


std::optional<int64_t> ReadMBSFromPBtxt(std::string_view pb_txt) {
  static const std::string field_name = "max_batch_size";
  skip_ignored(pb_txt);
  while (pb_txt.size() > field_name.size()) {
    if (pb_txt.substr(0, field_name.size()) == field_name) {
      pb_txt.remove_prefix(field_name.size());
      skip_ignored(pb_txt);
      if (pb_txt[0] == ':') {
        pb_txt.remove_prefix(1); // remove :
        return parse_int(pb_txt);
      } else {
        // scalar field name has to be followed by a colon
        return {};
      }
    } else if (pb_txt[0] == '[') {
      skip_complex(pb_txt, '[', ']');
    } else if (pb_txt[0] == '{') {
      skip_complex(pb_txt, '{', '}');
    } else if (pb_txt[0] == '\"') {
      skip_string(pb_txt);
    } else {
      pb_txt.remove_prefix(1);
    }
    skip_ignored(pb_txt);
  }
  return {};
}

}}}  // namespace triton::backend::dali<|MERGE_RESOLUTION|>--- conflicted
+++ resolved
@@ -404,32 +404,11 @@
 }
 
 
-<<<<<<< HEAD
-int ReadMaxBatchSize(TritonJson::Value &config) {
+void ValidateConfig(TritonJson::Value &config, const std::vector<IOConfig> &in_configs,
+                    const std::vector<IOConfig> &out_configs, bool batched_model) {
   int64_t bs = -1;
   TritonError{config.MemberAsInt("max_batch_size", &bs)};  // immediately release error
-  if (bs > std::numeric_limits<int>::max() || bs < -1) {
-    throw TritonError::InvalidArg(
-      make_string("Invalid value of max_batch_size in model configuration: ", bs));
-  }
-  if (bs >= 0) {
-    return static_cast<int>(bs);
-  } else {
-    return -1;
-  }
-}
-
-
-void ValidateConfig(TritonJson::Value &config, const std::vector<IOConfig> &in_configs,
-                    const std::vector<IOConfig> &out_configs, bool batched_model) {
-  if (ReadMaxBatchSize(config) < 0) {
-=======
-void ValidateConfig(TritonJson::Value &config, const std::vector<IOConfig> &in_configs,
-                    const std::vector<IOConfig> &out_configs) {
-  int64_t bs = -1;
-  TritonError{config.MemberAsInt("max_batch_size", &bs)};  // immediately release error
-  if (bs < 1) {
->>>>>>> 31accd41
+  if (bs < 0) {
     throw TritonError::InvalidArg("Missing max_batch_size field in model configuration.");
   }
 
