--- conflicted
+++ resolved
@@ -477,7 +477,6 @@
 }
 
 
-<<<<<<< HEAD
 TEST_CASE("Autofill config [unbatched]") {
   TritonJson::Value config(TritonJson::ValueType::OBJECT);
   TRITON_CALL(config.Parse(R"json({
@@ -580,65 +579,6 @@
 }
 
 
-TEST_CASE("Read max_batch_size") {
-  SECTION("correct bs") {
-    TritonJson::Value config(TritonJson::ValueType::OBJECT);
-    TRITON_CALL(config.Parse(R"json({
-    "max_batch_size": 32,
-
-    "output": [
-      {
-        "name": "o1",
-        "dims": [3, 2, 3],
-        "data_type": "TYPE_FP32"
-      },
-      {
-        "name": "o2",
-        "dims": [5, 5]
-      }
-    ]
-    })json"));
-
-    REQUIRE(ReadMaxBatchSize(config) == 32);
-  }
-
-  SECTION("incorrect bs") {
-    TritonJson::Value config(TritonJson::ValueType::OBJECT);
-    TRITON_CALL(config.Parse(R"json({
-    "max_batch_size": -2,
-    "input": [
-      {
-        "name": "i1",
-        "dims": [3, 2, 3],
-        "data_type": "TYPE_FP32",
-        "allow_ragged_batch": true
-      },
-      {
-        "name": "i2",
-        "dims": [5, 5]
-      }
-    ],
-    "output": [
-      {
-        "name": "o1",
-        "dims": [3, 2, 3],
-        "data_type": "TYPE_FP32"
-      },
-      {
-        "name": "o2",
-        "dims": [5, 5]
-      }
-    ]
-    })json"));
-
-    REQUIRE_THROWS_WITH(ReadMaxBatchSize(config),
-                        Contains("Invalid value of max_batch_size in model configuration: -2"));
-  }
-}
-
-
-=======
->>>>>>> 31accd41
 TEST_CASE("Validate config") {
   std::vector<IOConfig> ins_config = {
     IOConfig("i1", DALI_FLOAT16, {{3, 2, 1}})
