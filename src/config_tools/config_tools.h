--- conflicted
+++ resolved
@@ -199,7 +199,7 @@
  * @brief Validate the model max batch size, inputs and outputs configs against provided values.
  */
 void ValidateConfig(TritonJson::Value &config, const std::vector<IOConfig> &in_configs,
-                    const std::vector<IOConfig> &out_configs);
+                    const std::vector<IOConfig> &out_configs, bool batched_model = true);
 
 
 /**
@@ -207,12 +207,7 @@
  * Returns a max_batch_size value or an empty optional when
  * the field is absent or cannot be parsed as int
  */
-<<<<<<< HEAD
-void ValidateConfig(TritonJson::Value &config, const std::vector<IOConfig> &in_configs,
-                    const std::vector<IOConfig> &out_configs, bool batched_model = true);
-=======
 std::optional<int64_t> ReadMBSFromPBtxt(std::string_view pb_txt);
->>>>>>> 31accd41
 
 }}} // namespace triton::backend::dali
 
